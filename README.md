--- conflicted
+++ resolved
@@ -70,19 +70,11 @@
     defer simplelog.Shutdown(false)
 
     simplelog.SetPrefix(simplelog.STDOUT, "STDOUT$")
-<<<<<<< HEAD
     simplelog.Write(simplelog.STDOUT, ">>> Start application")
     simplelog.SetPrefix(simplelog.FILE, "<DT>dd/mm/yyyy HH:MI:SS.FFFFFF<DT>")
     simplelog.Write(simplelog.STDOUT, "Log file is", log1)
     simplelog.Write(simplelog.FILE, "[MAIN]", "Write", 1, "to FILE.")
     simplelog.Write(simplelog.MULTI, "[MAIN]", "Write", 1, "to MULTI.")
-=======
-    simplelog.Log(simplelog.STDOUT, ">>> Start application")
-    simplelog.SetPrefix(simplelog.FILE, "<DT>yyyy/mm/dd HH:MI:SS.FFFFFF<DT>")
-    simplelog.Log(simplelog.STDOUT, "Log file is", log1)
-    simplelog.Log(simplelog.FILE, "[MAIN]", "Write", 1, "to FILE.")
-    simplelog.Log(simplelog.MULTI, "[MAIN]", "Write", 1, "to MULTI.")
->>>>>>> aa499fb4
     
     log2 := "log2.txt"
     simplelog.SwitchLog(log2)
